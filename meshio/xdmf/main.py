"""
I/O for XDMF.
http://www.xdmf.org/index.php/XDMF_Model_and_Format
"""
import os
import xml.etree.ElementTree as ET
from io import BytesIO

import numpy

from .._common import CDATA, cell_data_from_raw, raw_from_cell_data, write_xml
from .._exceptions import ReadError, WriteError
from .._helpers import register
from .._mesh import CellBlock, Mesh
from .common import (
    attribute_type,
    dtype_to_format_string,
    meshio_to_xdmf_type,
    meshio_type_to_xdmf_index,
    numpy_to_xdmf_dtype,
    translate_mixed_cells,
    xdmf_to_meshio_type,
    xdmf_to_numpy_type,
)


def read(filename):
    return XdmfReader(filename).read()


class XdmfReader:
    def __init__(self, filename):
        self.filename = filename

    def read(self):
        parser = ET.XMLParser()
        tree = ET.parse(self.filename, parser)
        root = tree.getroot()

        if root.tag != "Xdmf":
            raise ReadError()

        version = root.get("Version")

        if version.split(".")[0] == "2":
            return self.read_xdmf2(root)

        if version.split(".")[0] != "3":
            raise ReadError("Unknown XDMF version {}.".format(version))

        return self.read_xdmf3(root)

    def _read_data_item(self, data_item, root=None):
        reference = data_item.get("Reference")
        if reference:
            xpath = (data_item.text if reference == "XML" else reference).strip()
            if xpath.startswith("/"):
                return self._read_data_item(
                    root.find(".//" + "/".join(xpath.split("/")[2:])), root
                )
            raise ValueError("Can't read XPath {}.".format(xpath))

        dims = [int(d) for d in data_item.get("Dimensions").split()]

        # Actually, `NumberType` is XDMF2 and `DataType` XDMF3, but many files
        # out there use both keys interchangeably.
        if data_item.get("DataType"):
            if data_item.get("NumberType"):
                raise ReadError()
            data_type = data_item.get("DataType")
        elif data_item.get("NumberType"):
            data_type = data_item.get("NumberType")
        else:
            # Default, see
            # <http://www.xdmf.org/index.php/XDMF_Model_and_Format#XML_Element_.28Xdmf_ClassName.29_and_Default_XML_Attributes>
            data_type = "Float"

        try:
            precision = data_item.attrib["Precision"]
        except KeyError:
            precision = "4"

        if data_item.get("Format") == "XML":
            return numpy.fromstring(
                data_item.text,
                dtype=xdmf_to_numpy_type[(data_type, precision)],
                sep=" ",
            ).reshape(dims)
        elif data_item.get("Format") == "Binary":
            return numpy.fromfile(
                data_item.text.strip(), dtype=xdmf_to_numpy_type[(data_type, precision)]
            ).reshape(dims)
        elif data_item.get("Format") != "HDF":
            raise ReadError("Unknown XDMF Format '{}'.".format(data_item.get("Format")))

        info = data_item.text.strip()
        filename, h5path = info.split(":")

        # The HDF5 file path is given with respect to the XDMF (XML) file.
        full_hdf5_path = os.path.join(os.path.dirname(self.filename), filename)

        f = h5py.File(full_hdf5_path, "r")

        # Some files don't contain the leading slash /.
        if h5path[0] == "/":
            h5path = h5path[1:]

        for key in h5path.split("/"):
            f = f[key]
        # `[()]` gives a numpy.ndarray
        return f[()]

    def read_information(self, c_data):
        field_data = {}
        root = ET.fromstring(c_data)
        for child in root:
            str_tag = child.get("key")
            dim = int(child.get("dim"))
            num_tag = int(child.text)
            field_data[str_tag] = numpy.array([num_tag, dim])
        return field_data

    def read_xdmf2(self, root):  # noqa: C901
        domains = list(root)
        if len(domains) != 1:
            raise ReadError()
        domain = domains[0]
        if domain.tag != "Domain":
            raise ReadError()

        grids = list(domain)
        if len(grids) != 1:
            raise ReadError("XDMF reader: Only supports one grid right now.")
        grid = grids[0]
        if grid.tag != "Grid":
            raise ReadError()

        if grid.get("GridType") not in (None, "Uniform"):
            raise ReadError()

        points = None
        cells = {}
        point_data = {}
        cell_data_raw = {}
        field_data = {}

        for c in grid:
            if c.tag == "Topology":
                data_items = list(c)
                if len(data_items) != 1:
                    raise ReadError()
                topology_type = c.get("TopologyType")
                if topology_type == "Mixed":
                    cells = translate_mixed_cells(
                        numpy.fromstring(
                            data_items[0].text,
                            int,
                            int(data_items[0].get("Dimensions")),
                            " ",
                        )
                    )
                else:
                    meshio_type = xdmf_to_meshio_type[topology_type]
                    cells[meshio_type] = self._read_data_item(data_items[0])

            elif c.tag == "Geometry":
                if c.get("GeometryType") not in (None, "XYZ"):
                    raise ReadError()
                data_items = list(c)
                if len(data_items) != 1:
                    raise ReadError()
                points = self._read_data_item(data_items[0])

            elif c.tag == "Information":
                c_data = c.text
                if not c_data:
                    raise ReadError()
                field_data = self.read_information(c_data)

            elif c.tag == "Attribute":
                # assert c.attrib['Active'] == '1'
                # assert c.attrib['AttributeType'] == 'None'

                data_items = list(c)
                if len(data_items) != 1:
                    raise ReadError()

                data = self._read_data_item(data_items[0])

                name = c.get("Name")
                if c.get("Center") == "Node":
                    point_data[name] = data
                elif c.get("Center") == "Cell":
                    cell_data_raw[name] = data
                else:
                    # TODO field data?
                    if c.get("Center") != "Grid":
                        raise ReadError()
            else:
                raise ReadError("Unknown section '{}'.".format(c.tag))

        cell_data = cell_data_from_raw(cells, cell_data_raw)

        return Mesh(
            points,
            cells,
            point_data=point_data,
            cell_data=cell_data,
            field_data=field_data,
        )

    def read_xdmf3(self, root):  # noqa: C901
        domains = list(root)
        if len(domains) != 1:
            raise ReadError()
        domain = domains[0]
        if domain.tag != "Domain":
            raise ReadError()

        points = None
        cells = []
        point_data = {}
        cell_data_raw = {}
        field_data = {}
        cell_sets = {}

        for domain_item in domain:
            if domain_item.tag == "DataItem":
                # This will presumably be read from elsewhere by Reference.
                pass
            elif domain_item.tag == "Grid":
                for c in domain_item:
                    if c.tag == "Topology":
                        data_items = list(c)
                        if len(data_items) != 1:
                            raise ReadError()
                        data_item = data_items[0]

                        data = self._read_data_item(data_item, root)

                        # The XDMF2 key is `TopologyType`, just `Type` for XDMF3.
                        # Allow both.
                        if c.get("Type"):
                            if c.get("TopologyType"):
                                raise ReadError()
                            cell_type = c.get("Type")
                        else:
                            cell_type = c.get("TopologyType")

                        if cell_type == "Mixed":
                            cells = translate_mixed_cells(data)
                        else:
                            meshio_cell_type = xdmf_to_meshio_type[cell_type]
                            if meshio_cell_type in cells:
                                cell_sets[meshio_cell_type][
                                    domain_item.get("Name")
                                ] = cells[meshio_cell_type].shape[0] + numpy.arange(
                                    data.shape[0]
                                )
                                cells[meshio_cell_type] = numpy.append(
                                    cells[meshio_cell_type], data, axis=0
                                )
                            else:
                                cell_sets[meshio_cell_type] = {
                                    domain_item.get("Name"): numpy.arange(data.shape[0])
                                }
                                cells[meshio_cell_type] = data

                    elif c.tag == "Geometry":
                        if c.get("GeometryType"):
                            if c.get("GeometryType") not in ["XY", "XYZ"]:
                                raise ReadError()
                        if points is not None:
                            continue  # Assume already read.

                        data_items = list(c)
                        if len(data_items) != 1:
                            raise ReadError()
                        data_item = data_items[0]
                        points = self._read_data_item(data_item, root)

                    elif c.tag == "Information":
                        c_data = c.text
                        if not c_data:
                            raise ReadError()
                        field_data = self.read_information(c_data)

                    elif c.tag == "Attribute":
                        # Don't be too strict here: FEniCS, for example, calls this
                        # 'AttributeType'.
                        # assert c.attrib['Type'] == 'None'

                        data_items = list(c)
                        if len(data_items) != 1:
                            raise ReadError()
                        data_item = data_items[0]

                        data = self._read_data_item(data_item)

                        name = c.get("Name")
                        if c.get("Center") == "Node":
                            point_data[name] = data
                        else:
                            if c.get("Center") != "Cell":
                                raise ReadError()
                            cell_data_raw[name] = data
                    else:
                        raise ReadError("Unknown section '{}'.".format(c.tag))

        for c in grid:
            if c.tag == "Topology":
                data_items = list(c)
                if len(data_items) != 1:
                    raise ReadError()
                data_item = data_items[0]

                data = self._read_data_item(data_item)

                # The XDMF2 key is `TopologyType`, just `Type` for XDMF3.
                # Allow both.
                if c.get("Type"):
                    if c.get("TopologyType"):
                        raise ReadError()
                    cell_type = c.get("Type")
                else:
                    cell_type = c.get("TopologyType")

                if cell_type == "Mixed":
                    cells = translate_mixed_cells(data)
                else:
                    cells.append(CellBlock(xdmf_to_meshio_type[cell_type], data))

            elif c.tag == "Geometry":
                if c.get("Type"):
                    if c.get("GeometryType"):
                        raise ReadError()
                    geometry_type = c.get("Type")
                else:
                    geometry_type = c.get("GeometryType")

                if geometry_type not in ["XY", "XYZ"]:
                    raise ReadError('Illegal geometry type "{}".'.format(geometry_type))

                data_items = list(c)
                if len(data_items) != 1:
                    raise ReadError()
                data_item = data_items[0]
                points = self._read_data_item(data_item)

            elif c.tag == "Information":
                c_data = c.text
                if not c_data:
                    raise ReadError()
                field_data = self.read_information(c_data)

            elif c.tag == "Attribute":
                # Don't be too strict here: FEniCS, for example, calls this
                # 'AttributeType'.
                # assert c.attrib['Type'] == 'None'

                data_items = list(c)
                if len(data_items) != 1:
                    raise ReadError()
                data_item = data_items[0]

                data = self._read_data_item(data_item)

                name = c.get("Name")
                if c.get("Center") == "Node":
                    point_data[name] = data
                else:
                    if c.get("Center") != "Cell":
                        raise ReadError()
                    cell_data_raw[name] = data
            else:
                raise ReadError("Unknown section '{}'.".format(c.tag))

        cell_data = cell_data_from_raw(cells, cell_data_raw)

        return Mesh(
            points,
            cells,
            point_data=point_data,
            cell_data=cell_data,
            field_data=field_data,
            cell_sets=cell_sets,
        )


class XdmfWriter:
    def __init__(
<<<<<<< HEAD
        self, filename, mesh, data_format="HDF", compression=None, compression_opts=None
=======
        self, filename, mesh, data_format="HDF", compression="gzip", compression_opts=4
>>>>>>> 08e2e984
    ):
        if data_format not in ["XML", "Binary", "HDF"]:
            raise WriteError(
                "Unknown XDMF data format "
                "'{}' (use 'XML', 'Binary', or 'HDF'.)".format(data_format)
            )

        self.filename = filename
        self.data_format = data_format
        self.data_counter = 0
        self.compression = compression
        self.compression_opts = None if compression is None else compression_opts

        if data_format == "HDF":
            self.h5_filename = os.path.splitext(self.filename)[0] + ".h5"
            self.h5_file = h5py.File(self.h5_filename, "w")

        xdmf_file = ET.Element("Xdmf", Version="3.0")

        domain = ET.SubElement(xdmf_file, "Domain")
        grid = ET.SubElement(domain, "Grid", Name="Grid")
        information = ET.SubElement(
            grid, "Information", Name="Information", Value=str(len(mesh.field_data))
        )

        self.points(grid, mesh.points)
        self.field_data(mesh.field_data, information)
        self.cells(mesh.cells, grid)
        self.point_data(mesh.point_data, grid)
        self.cell_data(mesh.cell_data, grid)

        ET.register_namespace("xi", "https://www.w3.org/2001/XInclude/")

        write_xml(filename, xdmf_file)

    def numpy_to_xml_string(self, data):
        if self.data_format == "XML":
            s = BytesIO()
            fmt = dtype_to_format_string[data.dtype.name]
            numpy.savetxt(s, data, fmt)
            return "\n" + s.getvalue().decode()
        elif self.data_format == "Binary":
            bin_filename = "{}{}.bin".format(
                os.path.splitext(self.filename)[0], self.data_counter
            )
            self.data_counter += 1
            # write binary data to file
            with open(bin_filename, "wb") as f:
                data.tofile(f)
            return bin_filename

        if self.data_format != "HDF":
            raise WriteError('Unknown data format "{}"'.format(self.data_format))
        name = "data{}".format(self.data_counter)
        self.data_counter += 1
        self.h5_file.create_dataset(
            name,
            data=data,
            compression=self.compression,
            compression_opts=self.compression_opts,
        )
        return os.path.basename(self.h5_filename) + ":/" + name

    def points(self, grid, points):
        if points.shape[1] == 1:
            geometry_type = "X"
        elif points.shape[1] == 2:
            geometry_type = "XY"
        else:
            if points.shape[1] != 3:
                raise WriteError()
            geometry_type = "XYZ"

        geo = ET.SubElement(grid, "Geometry", GeometryType=geometry_type)
        dt, prec = numpy_to_xdmf_dtype[points.dtype.name]
        dim = "{} {}".format(*points.shape)
        data_item = ET.SubElement(
            geo,
            "DataItem",
            DataType=dt,
            Dimensions=dim,
            Format=self.data_format,
            Precision=prec,
        )
        data_item.text = self.numpy_to_xml_string(points)

    def cells(self, cells, grid):
        if len(cells) == 1:
            meshio_type = cells[0].type
            num_cells = len(cells[0].data)
            xdmf_type = meshio_to_xdmf_type[meshio_type][0]
            topo = ET.SubElement(
                grid,
                "Topology",
                TopologyType=xdmf_type,
                NumberOfElements=str(num_cells),
            )
            dt, prec = numpy_to_xdmf_dtype[cells[0].data.dtype.name]
            dim = "{} {}".format(*cells[0].data.shape)
            data_item = ET.SubElement(
                topo,
                "DataItem",
                DataType=dt,
                Dimensions=dim,
                Format=self.data_format,
                Precision=prec,
            )
            data_item.text = self.numpy_to_xml_string(cells[0].data)

        else:
            assert len(cells) > 1
            total_num_cells = sum(c.data.shape[0] for c in cells)
            topo = ET.SubElement(
                grid,
                "Topology",
                TopologyType="Mixed",
                NumberOfElements=str(total_num_cells),
            )
            total_num_cell_items = sum(numpy.prod(c.data.shape) for c in cells)
            num_vertices_and_lines = sum(
                c.data.shape[0] for c in cells if c.type in {"vertex", "line"}
            )
            dim = str(total_num_cell_items + total_num_cells + num_vertices_and_lines)
            cd = numpy.concatenate(
                [
                    numpy.hstack(
                        [
                            numpy.full(
                                (value.shape[0], 2 if key in {"vertex", "line"} else 1),
                                meshio_type_to_xdmf_index[key],
                            ),
                            value,
                        ]
                    ).flatten()
                    for key, value in cells
                ]
            )
            dt, prec = numpy_to_xdmf_dtype[cd.dtype.name]
            data_item = ET.SubElement(
                topo,
                "DataItem",
                DataType=dt,
                Dimensions=dim,
                Format=self.data_format,
                Precision=prec,
            )
            data_item.text = self.numpy_to_xml_string(cd)

    def point_data(self, point_data, grid):
        for name, data in point_data.items():
            att = ET.SubElement(
                grid,
                "Attribute",
                Name=name,
                AttributeType=attribute_type(data),
                Center="Node",
            )
            dt, prec = numpy_to_xdmf_dtype[data.dtype.name]
            dim = " ".join([str(s) for s in data.shape])
            data_item = ET.SubElement(
                att,
                "DataItem",
                DataType=dt,
                Dimensions=dim,
                Format=self.data_format,
                Precision=prec,
            )
            data_item.text = self.numpy_to_xml_string(data)

    def cell_data(self, cell_data, grid):
        raw = raw_from_cell_data(cell_data)
        for name, data in raw.items():
            att = ET.SubElement(
                grid,
                "Attribute",
                Name=name,
                AttributeType=attribute_type(data),
                Center="Cell",
            )
            dt, prec = numpy_to_xdmf_dtype[data.dtype.name]
            dim = " ".join([str(s) for s in data.shape])
            data_item = ET.SubElement(
                att,
                "DataItem",
                DataType=dt,
                Dimensions=dim,
                Format=self.data_format,
                Precision=prec,
            )
            data_item.text = self.numpy_to_xml_string(data)

    def field_data(self, field_data, information):
        info = ET.Element("main")
        for name, data in field_data.items():
            data_item = ET.SubElement(info, "map", key=name, dim=str(data[1]))
            data_item.text = str(data[0])
        # information.text = ET.CDATA(ET.tostring(info))
        information.append(CDATA(ET.tostring(info).decode("utf-8")))


def write(*args, **kwargs):
    XdmfWriter(*args, **kwargs)


try:
    import h5py
# Use ModuleNotFoundError when dropping support for Python 3.5
except ImportError:
    pass
else:
    # TODO register all xdmf except hdf outside this try block
    register(
        "xdmf",
        [".xdmf", ".xmf"],
        read,
        {
            "xdmf": write,
            "xdmf-binary": lambda f, m, **kwargs: write(f, m, data_format="Binary"),
            "xdmf-hdf": lambda f, m, **kwargs: write(f, m, data_format="HDF"),
            "xdmf-xml": lambda f, m, **kwargs: write(f, m, data_format="XML"),
            "xdmf3": write,
            "xdmf3-binary": lambda f, m, **kwargs: write(f, m, data_format="Binary"),
            "xdmf3-hdf": lambda f, m, **kwargs: write(f, m, data_format="HDF"),
            "xdmf3-xml": lambda f, m, **kwargs: write(f, m, data_format="XML"),
        },
    )<|MERGE_RESOLUTION|>--- conflicted
+++ resolved
@@ -389,11 +389,7 @@
 
 class XdmfWriter:
     def __init__(
-<<<<<<< HEAD
-        self, filename, mesh, data_format="HDF", compression=None, compression_opts=None
-=======
         self, filename, mesh, data_format="HDF", compression="gzip", compression_opts=4
->>>>>>> 08e2e984
     ):
         if data_format not in ["XML", "Binary", "HDF"]:
             raise WriteError(
