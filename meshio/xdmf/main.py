--- conflicted
+++ resolved
@@ -307,8 +307,6 @@
                     else:
                         raise ReadError("Unknown section '{}'.".format(c.tag))
 
-<<<<<<< HEAD
-=======
         for c in grid:
             if c.tag == "Topology":
                 data_items = list(c)
@@ -372,7 +370,6 @@
                     if c.get("Center") != "Cell":
                         raise ReadError()
                     cell_data_raw[name] = data
->>>>>>> f198c343
             else:
                 raise ReadError(f"Unknown section '{c.tag}'.")
 
