"""
I/O for Gmsh's msh format (version 4.1, as used by Gmsh 4.2.2+), cf.
<http://gmsh.info/doc/texinfo/gmsh.html#MSH-file-format>.
"""
import logging
import struct
from functools import partial

import numpy

from .._common import cell_data_from_raw, raw_from_cell_data
from .._mesh import Mesh
from .common import (
    _gmsh_to_meshio_type,
    _meshio_to_gmsh_type,
    _read_data,
    _read_physical_names,
    _write_data,
    _write_physical_names,
    num_nodes_per_cell,
)

c_int = numpy.dtype("i")
c_size_t = numpy.dtype("P")
c_double = numpy.dtype("d")


def _size_type(data_size):
    return numpy.dtype("u{}".format(data_size))


def read_buffer(f, is_ascii, data_size):
    # The format is specified at
    # <http://gmsh.info/doc/texinfo/gmsh.html#MSH-file-format>.

    # Initialize the optional data fields
    points = []
    cells = {}
    field_data = {}
    cell_data_raw = {}
    cell_tags = {}
    point_data = {}
    physical_tags = None
    periodic = None
    while True:
        line = f.readline().decode("utf-8")
        if not line:
            # EOF
            break
        assert line[0] == "$"
        environ = line[1:].strip()

        if environ == "PhysicalNames":
            _read_physical_names(f, field_data)
        elif environ == "Entities":
            physical_tags = _read_entities(f, is_ascii, data_size)
        elif environ == "Nodes":
            points, point_tags = _read_nodes(f, is_ascii, data_size)
        elif environ == "Elements":
            cells, cell_tags = _read_elements(
                f, point_tags, physical_tags, is_ascii, data_size
            )
        elif environ == "Periodic":
            periodic = _read_periodic(f, is_ascii, data_size)
        elif environ == "NodeData":
            _read_data(f, "NodeData", point_data, data_size, is_ascii)
        elif environ == "ElementData":
            _read_data(f, "ElementData", cell_data_raw, data_size, is_ascii)
        else:
            # From
            # <http://gmsh.info/doc/texinfo/gmsh.html#MSH-file-format>:
            # ```
            # Any section with an unrecognized header is simply ignored: you can thus
            # add comments in a .msh file by putting them e.g. inside a
            # $Comments/$EndComments section.
            # ```
            # skip environment
            while line != "$End" + environ:
                line = f.readline()
                # Skip binary strings, but try to recognize text strings
                # to catch the end of the environment
                # See also https://github.com/nschloe/pygalmesh/issues/34
                try:
                    line = line.decode("utf-8").strip()
                except UnicodeDecodeError:
                    pass

    cell_data = cell_data_from_raw(cells, cell_data_raw)
    cell_data.update(cell_tags)

    return Mesh(
        points,
        cells,
        point_data=point_data,
        cell_data=cell_data,
        field_data=field_data,
        gmsh_periodic=periodic,
    )


def _read_entities(f, is_ascii, data_size):
    fromfile = partial(numpy.fromfile, sep=" " if is_ascii else "")
    c_size_t = _size_type(data_size)
    physical_tags = tuple({} for _ in range(4))  # dims 0, 1, 2, 3
    number = fromfile(f, c_size_t, 4)  # dims 0, 1, 2, 3

    for d, n in enumerate(number):
        for _ in range(n):
            (tag,) = fromfile(f, c_int, 1)
            fromfile(f, c_double, 3 if d == 0 else 6)  # discard bounding-box
            (num_physicals,) = fromfile(f, c_size_t, 1)
            physical_tags[d][tag] = list(fromfile(f, c_int, num_physicals))
            if d > 0:  # discard tagBREP{Vert,Curve,Surfaces}
                (num_BREP_,) = fromfile(f, c_size_t, 1)
                fromfile(f, c_int, num_BREP_)

    if not is_ascii:
        line = f.readline().decode("utf-8").strip()
        assert line == ""
    line = f.readline().decode("utf-8").strip()
    assert line == "$EndEntities"
    return physical_tags


def _read_nodes(f, is_ascii, data_size):
    fromfile = partial(numpy.fromfile, sep=" " if is_ascii else "")
    c_size_t = _size_type(data_size)

    # numEntityBlocks numNodes minNodeTag maxNodeTag (all size_t)
    num_entity_blocks, total_num_nodes, min_node_tag, max_node_tag = fromfile(
        f, c_size_t, 4
    )

    points = numpy.empty((total_num_nodes, 3), dtype=float)
    tags = numpy.empty(total_num_nodes, dtype=int)

    idx = 0
    for k in range(num_entity_blocks):
        # entityDim(int) entityTag(int) parametric(int) numNodes(size_t)
        _, __, parametric = fromfile(f, c_int, 3)
        assert parametric == 0, "parametric nodes not implemented"
        num_nodes = int(fromfile(f, c_size_t, 1)[0])

        # From <http://gmsh.info/doc/texinfo/gmsh.html#MSH-file-format>:
        # > [...] tags can be "sparse", i.e., do not have to constitute a continuous
        # > list of numbers (the format even allows them to not be ordered).
        #
        # Following https://github.com/nschloe/meshio/issues/388, we read the tags and
        # populate the points array accordingly, thereby preserving the order of indices
        # of nodes/points.
        ixx = slice(idx, idx + num_nodes)
        tags[ixx] = fromfile(f, c_size_t, num_nodes) - 1

        # Store the point densely and in the order in which they appear in the file.
        # x(double) y(double) z(double) (* numNodes)
        points[ixx] = fromfile(f, c_double, num_nodes * 3).reshape((num_nodes, 3))
        idx += num_nodes

    if not is_ascii:
        line = f.readline().decode("utf-8")
        assert line == "\n"

    line = f.readline().decode("utf-8")
    assert line.strip() == "$EndNodes"

    return points, tags


def _read_elements(f, point_tags, physical_tags, is_ascii, data_size):
    fromfile = partial(numpy.fromfile, sep=" " if is_ascii else "")
    c_size_t = _size_type(data_size)

    # numEntityBlocks numElements minElementTag maxElementTag (all size_t)
    num_entity_blocks, total_num_elements, min_ele_tag, max_ele_tag = fromfile(
        f, c_size_t, 4
    )

    data = []
    cell_data = {}

    for k in range(num_entity_blocks):
        # entityDim(int) entityTag(int) elementType(int) numElements(size_t)
        dim_entity, tag_entity, type_ele = fromfile(f, c_int, 3)
        (num_ele,) = fromfile(f, c_size_t, 1)
        tpe = _gmsh_to_meshio_type[type_ele]
        num_nodes_per_ele = num_nodes_per_cell[tpe]
        d = fromfile(f, c_size_t, int(num_ele * (1 + num_nodes_per_ele))).reshape(
            (num_ele, -1)
        )
        if physical_tags is None:
            data.append((None, tpe, d))
        else:
            data.append((physical_tags[dim_entity][tag_entity], tpe, d))

    if not is_ascii:
        line = f.readline().decode("utf-8")
        assert line == "\n"
    line = f.readline().decode("utf-8")
    assert line.strip() == "$EndElements"

    # Inverse point tags
    inv_tags = numpy.full(numpy.max(point_tags) + 1, -1, dtype=int)
    inv_tags[point_tags] = numpy.arange(len(point_tags))

    # Note that the first column in the data array is the element tag; discard it.
<<<<<<< HEAD
    data = [(physical_tag, tpe, d[:, 1:] - 1) for physical_tag, tpe, d in data]
=======
    data = [
        (physical_tag, tpe, inv_tags[d[:, 1:] - 1]) for physical_tag, tpe, d in data
    ]
>>>>>>> 80f01c60

    cells = {}
    for physical_tag, key, values in data:
        if key in cells:
            cells[key] = numpy.concatenate([cells[key], values])
            if physical_tag:
                if key not in cell_data:
                    cell_data[key] = {}
                cell_data[key]["gmsh:physical"] = numpy.concatenate(
                    [
                        cell_data[key]["gmsh:physical"],
                        physical_tag[0] * numpy.ones(len(values), int),
                    ]
                )
        else:
            cells[key] = values
            if physical_tag:
                if key not in cell_data:
                    cell_data[key] = {}
                cell_data[key]["gmsh:physical"] = physical_tag[0] * numpy.ones(
                    len(values), int
                )

    # Gmsh cells are mostly ordered like VTK, with a few exceptions:
    if "tetra10" in cells:
        cells["tetra10"] = cells["tetra10"][:, [0, 1, 2, 3, 4, 5, 6, 7, 9, 8]]
    if "hexahedron20" in cells:
        cells["hexahedron20"] = cells["hexahedron20"][
            :, [0, 1, 2, 3, 4, 5, 6, 7, 8, 11, 16, 9, 17, 10, 18, 19, 12, 15, 13, 14]
        ]

    return cells, cell_data


def _read_periodic(f, is_ascii, data_size):
    fromfile = partial(numpy.fromfile, sep=" " if is_ascii else "")
    c_size_t = _size_type(data_size)
    periodic = []
    # numPeriodicLinks(size_t)
    num_periodic = int(fromfile(f, c_size_t, 1)[0])
    for _ in range(num_periodic):
        # entityDim(int) entityTag(int) entityTagMaster(int)
        edim, stag, mtag = fromfile(f, c_int, 3)
        # numAffine(size_t) value(double) ...
        num_affine = int(fromfile(f, c_size_t, 1)[0])
        affine = fromfile(f, c_double, num_affine)
        # numCorrespondingNodes(size_t)
        num_nodes = int(fromfile(f, c_size_t, 1)[0])
        # nodeTag(size_t) nodeTagMaster(size_t) ...
        slave_master = fromfile(f, c_size_t, num_nodes * 2).reshape(-1, 2)
        slave_master = slave_master - 1  # Subtract one, Python is 0-based
        periodic.append([edim, (stag, mtag), affine, slave_master])
    if not is_ascii:
        line = f.readline().decode("utf-8")
        assert line == "\n"
    line = f.readline().decode("utf-8")
    assert line.strip() == "$EndPeriodic"
    return periodic


def write(filename, mesh, binary=True):
    # logging.warning("Writing MSH4.1 unimplemented, falling back on MSH2")
    # write2(filename, mesh, binary=binary)
    write4_1(filename, mesh, binary=binary)
    return


def write4_1(filename, mesh, binary=True):
    """Writes msh files, cf.
    <http://gmsh.info/doc/texinfo/gmsh.html#MSH-file-format>.
    """
    if mesh.points.shape[1] == 2:
        logging.warning(
            "msh4 requires 3D points, but 2D points given. "
            "Appending 0 third component."
        )
        mesh.points = numpy.column_stack(
            [mesh.points[:, 0], mesh.points[:, 1], numpy.zeros(mesh.points.shape[0])]
        )

    if binary:
        for key, value in mesh.cells.items():
            if value.dtype != c_int:
                logging.warning(
                    "Binary Gmsh needs c_size_t (got %s). Converting.", value.dtype
                )
                mesh.cells[key] = value.astype(c_size_t)

    # Gmsh cells are mostly ordered like VTK, with a few exceptions:
    cells = mesh.cells.copy()
    if "tetra10" in cells:
        cells["tetra10"] = cells["tetra10"][:, [0, 1, 2, 3, 4, 5, 6, 7, 9, 8]]
    if "hexahedron20" in cells:
        cells["hexahedron20"] = cells["hexahedron20"][
            :, [0, 1, 2, 3, 4, 5, 6, 7, 8, 11, 13, 9, 16, 18, 19, 17, 10, 12, 14, 15]
        ]

    with open(filename, "wb") as fh:
        file_type = 1 if binary else 0
        data_size = c_size_t.itemsize
        fh.write("$MeshFormat\n".encode("utf-8"))
        fh.write("4.1 {} {}\n".format(file_type, data_size).encode("utf-8"))
        if binary:
            fh.write(struct.pack("i", 1))
            fh.write("\n".encode("utf-8"))
        fh.write("$EndMeshFormat\n".encode("utf-8"))

        if mesh.field_data:
            _write_physical_names(fh, mesh.field_data)

        _write_entities(fh, cells, binary)
        _write_nodes(fh, mesh.points, mesh.cells, binary)
        _write_elements(fh, cells, binary)
        if mesh.gmsh_periodic is not None:
            _write_periodic(fh, mesh.gmsh_periodic, binary)
        for name, dat in mesh.point_data.items():
            _write_data(fh, "NodeData", name, dat, binary)
        cell_data_raw = raw_from_cell_data(mesh.cell_data)
        for name, dat in cell_data_raw.items():
            _write_data(fh, "ElementData", name, dat, binary)


def _write_entities(fh, cells, binary):
    """write the $Entities block

    specified as

    numPoints(size_t) numCurves(size_t)
      numSurfaces(size_t) numVolumes(size_t)
    pointTag(int) X(double) Y(double) Z(double)
      numPhysicalTags(size_t) physicalTag(int) ...
    ...
    curveTag(int) minX(double) minY(double) minZ(double)
      maxX(double) maxY(double) maxZ(double)
      numPhysicalTags(size_t) physicalTag(int) ...
      numBoundingPoints(size_t) pointTag(int) ...
    ...
    surfaceTag(int) minX(double) minY(double) minZ(double)
      maxX(double) maxY(double) maxZ(double)
      numPhysicalTags(size_t) physicalTag(int) ...
      numBoundingCurves(size_t) curveTag(int) ...
    ...
    volumeTag(int) minX(double) minY(double) minZ(double)
      maxX(double) maxY(double) maxZ(double)
      numPhysicalTags(size_t) physicalTag(int) ...
      numBoundngSurfaces(size_t) surfaceTag(int) ...
    ...

    """
    # fh.write("$Entities\n".encode("utf-8"))
    # raise NotImplementedError
    # fh.write("$EndEntities\n".encode("utf-8"))
    return


def _write_nodes(fh, points, cells, binary):
    fh.write("$Nodes\n".encode("utf-8"))

    # The entity_dim and entity_tag in the $Elements section must correspond to an
    # entity_dim and entity_tag array in the $Nodes section.
    # TODO Not sure what to do if there are multiple element types present.
    assert len(cells) == 1, "Can only deal with one cell type for now"
    dim_entity = _geometric_dimension[list(cells.keys())[0]]
    entity_tag = 0

    # write all points as one big block
    #
    # $Nodes
    #   numEntityBlocks(size_t) numNodes(size_t) minNodeTag(size_t) maxNodeTag(size_t)
    #   entityDim(int) entityTag(int) parametric(int; 0 or 1)
    #   numNodesInBlock(size_t)
    #     nodeTag(size_t)
    #     ...
    #     x(double) y(double) z(double)
    #        < u(double; if parametric and entityDim >= 1) >
    #        < v(double; if parametric and entityDim >= 2) >
    #        < w(double; if parametric and entityDim == 3) >
    #     ...
    #   ...
    # $EndNodes
    #
    n = points.shape[0]
    num_blocks = 1
    min_tag = 1
    max_tag = n
    is_parametric = 0
    if binary:
        if points.dtype != c_double:
            logging.warning(
                "Binary Gmsh needs c_double points (got %s). Converting.", points.dtype
            )
            points = points.astype(c_double)
        fh.write(
            numpy.array([num_blocks, n, min_tag, max_tag], dtype=c_size_t).tostring()
        )
        fh.write(
            numpy.array([dim_entity, entity_tag, is_parametric], dtype=c_int).tostring()
        )
        fh.write(numpy.array([n], dtype=c_size_t).tostring())
        fh.write(numpy.arange(1, 1 + n, dtype=c_size_t).tostring())
        fh.write(points.tostring())
        fh.write("\n".encode("utf-8"))
    else:
        fh.write(
            "{} {} {} {}\n".format(num_blocks, n, min_tag, max_tag).encode("utf-8")
        )
        fh.write(
            "{} {} {} {}\n".format(dim_entity, entity_tag, is_parametric, n).encode(
                "utf-8"
            )
        )
        numpy.arange(1, 1 + n, dtype=c_size_t).tofile(fh, "\n", "%d")
        fh.write("\n".encode("utf-8"))
        numpy.savetxt(fh, points, delimiter=" ")

    fh.write("$EndNodes\n".encode("utf-8"))
    return


def _write_elements(fh, cells, binary):
    """write the $Elements block

    $Elements
      numEntityBlocks(size_t)
      numElements(size_t) minElementTag(size_t) maxElementTag(size_t)
      entityDim(int) entityTag(int) elementType(int; see below) numElementsInBlock(size_t)
        elementTag(size_t) nodeTag(size_t) ...
        ...
      ...
    $EndElements
    """
    fh.write("$Elements\n".encode("utf-8"))

    total_num_cells = sum(map(len, cells.values()))
    num_blocks = len(cells)
    min_element_tag = 1
    max_element_tag = total_num_cells
    if binary:
        fh.write(
            numpy.array(
                [num_blocks, total_num_cells, min_element_tag, max_element_tag],
                dtype=c_size_t,
            ).tostring()
        )

        tag0 = 1
        for cell_type, node_idcs in cells.items():
            # entityDim(int) entityTag(int) elementType(int)
            # numElementsBlock(size_t)
            dim = _geometric_dimension[cell_type]
            entity_tag = 0
            cell_type = _meshio_to_gmsh_type[cell_type]
            fh.write(numpy.array([dim, entity_tag, cell_type], dtype=c_int).tostring())
            n = node_idcs.shape[0]
            fh.write(numpy.array([n], dtype=c_size_t).tostring())

            if node_idcs.dtype != c_size_t:
                logging.warning(
                    "Binary Gmsh cells need c_size_t (got %s). Converting.",
                    node_idcs.dtype,
                )
                node_idcs = node_idcs.astype(c_size_t)

            data = numpy.column_stack(
                [
                    numpy.arange(tag0, tag0 + n, dtype=c_size_t),
                    # increment indices by one to conform with gmsh standard
                    node_idcs + 1,
                ]
            )
            fh.write(data.tostring())
            tag0 += n

        fh.write("\n".encode("utf-8"))
    else:
        fh.write(
            "{} {} {} {}\n".format(
                num_blocks, total_num_cells, min_element_tag, max_element_tag
            ).encode("utf-8")
        )

        tag0 = 1
        for cell_type, node_idcs in cells.items():
            # entityDim(int) entityTag(int) elementType(int) numElementsBlock(size_t)
            dim = _geometric_dimension[cell_type]
            entity_tag = 0
            cell_type = _meshio_to_gmsh_type[cell_type]
            n = node_idcs.shape[0]
            fh.write(
                "{} {} {} {}\n".format(dim, entity_tag, cell_type, n).encode("utf-8")
            )

            numpy.savetxt(
                fh,
                # Gmsh indexes from 1 not 0
                numpy.column_stack([numpy.arange(tag0, tag0 + n), node_idcs + 1]),
                "%d",
                " ",
            )
            tag0 += n

    fh.write("$EndElements\n".encode("utf-8"))
    return


def _write_periodic(fh, periodic, binary):
    """write the $Periodic block

    specified as

    $Periodic
      numPeriodicLinks(size_t)
      entityDim(int) entityTag(int) entityTagMaster(int)
      numAffine(size_t) value(double) ...
      numCorrespondingNodes(size_t)
        nodeTag(size_t) nodeTagMaster(size_t)
        ...
      ...
    $EndPeriodic

    """

    def tofile(fh, value, dtype, **kwargs):
        ary = numpy.array(value, dtype=dtype)
        if binary:
            ary.tofile(fh)
        else:
            ary = numpy.atleast_2d(ary)
            fmt = "%.16g" if dtype == c_double else "%d"
            fmt = kwargs.pop("fmt", fmt)
            numpy.savetxt(fh, ary, fmt, **kwargs)

    fh.write("$Periodic\n".encode("utf-8"))
    tofile(fh, len(periodic), c_size_t)
    for dim, (stag, mtag), affine, slave_master in periodic:
        tofile(fh, [dim, stag, mtag], c_int)
        if affine is None or len(affine) == 0:
            tofile(fh, 0, c_size_t)
        else:
            tofile(fh, len(affine), c_size_t, newline=" ")
            tofile(fh, affine, c_double, fmt="%.16g")
        slave_master = numpy.array(slave_master, dtype=c_size_t)
        slave_master = slave_master.reshape(-1, 2)
        slave_master = slave_master + 1  # Add one, Gmsh is 1-based
        tofile(fh, len(slave_master), c_size_t)
        tofile(fh, slave_master, c_size_t)
    if binary:
        fh.write("\n".encode("utf-8"))
    fh.write("$EndPeriodic\n".encode("utf-8"))


_geometric_dimension = {
    "line": 1,
    "triangle": 2,
    "quad": 2,
    "tetra": 3,
    "hexahedron": 3,
    "wedge": 3,
    "pyramid": 3,
    "line3": 1,
    "triangle6": 2,
    "quad9": 2,
    "tetra10": 3,
    "hexahedron27": 3,
    "wedge18": 3,
    "pyramid14": 3,
    "vertex": 0,
    "quad8": 2,
    "hexahedron20": 3,
    "triangle10": 2,
    "triangle15": 2,
    "triangle21": 2,
    "line4": 1,
    "line5": 1,
    "line6": 1,
    "tetra20": 3,
    "tetra35": 3,
    "tetra56": 3,
    "quad16": 2,
    "quad25": 2,
    "quad36": 2,
    "triangle28": 2,
    "triangle36": 2,
    "triangle45": 2,
    "triangle55": 2,
    "triangle66": 2,
    "quad49": 2,
    "quad64": 2,
    "quad81": 2,
    "quad100": 2,
    "quad121": 2,
    "line7": 1,
    "line8": 1,
    "line9": 1,
    "line10": 1,
    "line11": 1,
    "tetra84": 3,
    "tetra120": 3,
    "tetra165": 3,
    "tetra220": 3,
    "tetra286": 3,
    "wedge40": 3,
    "wedge75": 3,
    "hexahedron64": 3,
    "hexahedron125": 3,
    "hexahedron216": 3,
    "hexahedron343": 3,
    "hexahedron512": 3,
    "hexahedron729": 3,
    "hexahedron1000": 3,
    "wedge126": 3,
    "wedge196": 3,
    "wedge288": 3,
    "wedge405": 3,
    "wedge550": 3,
}<|MERGE_RESOLUTION|>--- conflicted
+++ resolved
@@ -203,13 +203,9 @@
     inv_tags[point_tags] = numpy.arange(len(point_tags))
 
     # Note that the first column in the data array is the element tag; discard it.
-<<<<<<< HEAD
-    data = [(physical_tag, tpe, d[:, 1:] - 1) for physical_tag, tpe, d in data]
-=======
     data = [
         (physical_tag, tpe, inv_tags[d[:, 1:] - 1]) for physical_tag, tpe, d in data
     ]
->>>>>>> 80f01c60
 
     cells = {}
     for physical_tag, key, values in data:
