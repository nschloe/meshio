--- conflicted
+++ resolved
@@ -27,8 +27,7 @@
         # num_triangles and see if it matches the file size
         # (https://stackoverflow.com/a/7394842/353337).
         f.read(80)
-<<<<<<< HEAD
-        values = np.fromfile(f, count=1, dtype=np.uint32)
+        values = np.fromfile(f, count=1, dtype="<u4")
         if values.size == 0:
             return Mesh(np.empty((0, 3)), [])
 
@@ -36,9 +35,6 @@
         if num_triangles == 0:
             return Mesh(np.empty((0, 3)), [])
 
-=======
-        num_triangles = np.fromfile(f, count=1, dtype="<u4")[0]
->>>>>>> 2b033a71
         # for each triangle, one has 3 float32 (facet normal), 9 float32 (facet), and 1
         # int16 (attribute count), 50 bytes in total
         is_binary = 84 + num_triangles * 50 == os.path.getsize(filename)
